--- conflicted
+++ resolved
@@ -15,12 +15,7 @@
 from .base_utils import _eprint, as_np_array
 
 DEFAULT_PARAM_GROUP = "acv"
-
-<<<<<<< HEAD
-=======
-# Key for persistance as project parameters
 UNCERTAINTY_TYPE = "uncertainty type"
->>>>>>> a7a0bcba
 
 def _param_registry():
     # Prevent reset upon auto reload in jupyter notebook
